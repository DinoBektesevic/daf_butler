# This file is part of daf_butler.
#
# Developed for the LSST Data Management System.
# This product includes software developed by the LSST Project
# (http://www.lsst.org).
# See the COPYRIGHT file at the top-level directory of this distribution
# for details of code ownership.
#
# This program is free software: you can redistribute it and/or modify
# it under the terms of the GNU General Public License as published by
# the Free Software Foundation, either version 3 of the License, or
# (at your option) any later version.
#
# This program is distributed in the hope that it will be useful,
# but WITHOUT ANY WARRANTY; without even the implied warranty of
# MERCHANTABILITY or FITNESS FOR A PARTICULAR PURPOSE.  See the
# GNU General Public License for more details.
#
# You should have received a copy of the GNU General Public License
# along with this program.  If not, see <http://www.gnu.org/licenses/>.

"""
Butler top level classes.
"""

__all__ = ("Butler", "ButlerValidationError")

import os
import contextlib
import logging
import itertools

try:
    import boto3
except ImportError:
    boto3 = None

from lsst.utils import doImport
from .core.utils import transactional
from .core.datasets import DatasetRef, DatasetType
from .core.datastore import Datastore
from .core.registry import Registry
from .core.run import Run
from .core.storageClass import StorageClassFactory
from .core.config import Config, ConfigSubset
from .core.butlerConfig import ButlerConfig
from .core.composites import CompositesMap
from .core.dimensions import DataId
from .core.exceptions import ValidationError
from .core.repoRelocation import BUTLER_ROOT_TAG
from .core.safeFileIo import safeMakeDir
from .core.location import ButlerURI

log = logging.getLogger(__name__)


class ButlerValidationError(ValidationError):
    """There is a problem with the Butler configuration."""
    pass


class Butler:
    """Main entry point for the data access system.

    Attributes
    ----------
    config : `str`, `ButlerConfig` or `Config`, optional
        (filename to) configuration. If this is not a `ButlerConfig`, defaults
        will be read.  If a `str`, may be the path to a directory containing
        a "butler.yaml" file.
    datastore : `Datastore`
        Datastore to use for storage.
    registry : `Registry`
        Registry to use for lookups.

    Parameters
    ----------
    config : `ButlerConfig`, `Config` or `str`, optional.
        Configuration. Anything acceptable to the
        `ButlerConfig` constructor.  If a directory path
        is given the configuration will be read from a ``butler.yaml`` file in
        that location.  If `None` is given default values will be used.
    butler : `Butler`, optional.
        If provided, construct a new Butler that uses the same registry and
        datastore as the given one, but with the given collection and run.
        Incompatible with the ``config`` and ``searchPaths`` arguments.
    collection : `str`, optional
        Collection to use for all input lookups, overriding
        config["collection"] if provided.
    run : `str`, `Run`, optional
        Collection associated with the `Run` to use for outputs, overriding
        config["run"].  If a `Run` associated with the given Collection does
        not exist, it will be created.  If "collection" is None, this
        collection will be used for input lookups as well; if not, it must have
        the same value as "run".
    searchPaths : `list` of `str`, optional
        Directory paths to search when calculating the full Butler
        configuration.  Not used if the supplied config is already a
        `ButlerConfig`.

    Raises
    ------
    ValueError
        Raised if neither "collection" nor "run" are provided by argument or
        config, or if both are provided and are inconsistent.
    """

    GENERATION = 3
    """This is a Generation 3 Butler.

    This attribute may be removed in the future, once the Generation 2 Butler
    interface has been fully retired; it should only be used in transitional
    code.
    """

    @staticmethod
    def makeRepo(root, config=None, standalone=False, createRegistry=True, searchPaths=None,
                 forceConfigRoot=True, outfile=None):
        """Create an empty data repository by adding a butler.yaml config
        to a repository root directory.

        Parameters
        ----------
        root : `str`
            Filesystem path to the root of the new repository.  Will be created
            if it does not exist.
        config : `Config` or `str`, optional
            Configuration to write to the repository, after setting any
            root-dependent Registry or Datastore config options.  Can not
            be a `ButlerConfig` or a `ConfigSubset`.  If `None`, default
            configuration will be used.  Root-dependent config options
            specified in this config are overwritten if ``forceConfigRoot``
            is `True`.
        standalone : `bool`
            If True, write all expanded defaults, not just customized or
            repository-specific settings.
            This (mostly) decouples the repository from the default
            configuration, insulating it from changes to the defaults (which
            may be good or bad, depending on the nature of the changes).
            Future *additions* to the defaults will still be picked up when
            initializing `Butlers` to repos created with ``standalone=True``.
        createRegistry : `bool`, optional
            If `True` create a new Registry.
        searchPaths : `list` of `str`, optional
            Directory paths to search when calculating the full butler
            configuration.
        forceConfigRoot : `bool`, optional
            If `False`, any values present in the supplied ``config`` that
            would normally be reset are not overridden and will appear
            directly in the output config.  This allows non-standard overrides
            of the root directory for a datastore or registry to be given.
            If this parameter is `True` the values for ``root`` will be
            forced into the resulting config if appropriate.
        outfile : `str`, optional
            If not-`None`, the output configuration will be written to this
            location rather than into the repository itself.

        Returns
        -------
        config : `Config`
            The updated `Config` instance written to the repo.

        Raises
        ------
        ValueError
            Raised if a ButlerConfig or ConfigSubset is passed instead of a
            regular Config (as these subclasses would make it impossible to
            support ``standalone=False``).
        os.error
            Raised if the directory does not exist, exists but is not a
            directory, or cannot be created.

        Notes
        -----
        Note that when ``standalone=False`` (the default), the configuration
        search path (see `ConfigSubset.defaultSearchPaths`) that was used to
        construct the repository should also be used to construct any Butlers
        to avoid configuration inconsistencies.
        """
        if isinstance(config, (ButlerConfig, ConfigSubset)):
            raise ValueError("makeRepo must be passed a regular Config without defaults applied.")

<<<<<<< HEAD
        uri = ButlerURI(root)
        if uri.scheme == 'file':
            if not os.path.isdir(uri.ospath):
                safeMakeDir(uri.ospath)
        elif uri.scheme == 's3':
            s3 = boto3.resource('s3')
            # implies bucket exists, if not another level of checks
            bucket = s3.Bucket(uri.netloc)
            bucket.put_object(Bucket=uri.netloc, Key=uri.relativeToNetloc)
        else:
            raise ValueError(f'Unrecognized scheme: {uri.scheme}')
=======
        # for "file" schemes we are assuming POSIX semantics for paths, for
        # schemeless URIs we are assuming os.path semantics.
        uri = ButlerURI(root)
        if uri.scheme == "file" or not uri.scheme:
            if not os.path.isdir(uri.ospath):
                safeMakeDir(uri.ospath)
        elif uri.scheme == "s3":
            s3 = boto3.resource("s3")
            # implies bucket exists, if not another level of checks
            bucket = s3.Bucket(uri.netloc)
            bucket.put_object(Bucket=uri.netloc, Key=uri.relativeToPathRoot)
        else:
            raise ValueError(f"Unrecognized scheme: {uri.scheme}")
>>>>>>> 0be5af43
        config = Config(config)

        # If we are creating a new repo from scratch with relative roots,
        # do not propagate an explicit root from the config file.
        if "root" in config:
            del config["root"]

        full = ButlerConfig(config, searchPaths=searchPaths)  # this applies defaults
        datastoreClass = doImport(full["datastore", "cls"])
        datastoreClass.setConfigRoot(BUTLER_ROOT_TAG, config, full, overwrite=forceConfigRoot)
        registryClass = doImport(full["registry", "cls"])
        registryClass.setConfigRoot(BUTLER_ROOT_TAG, config, full, overwrite=forceConfigRoot)
        if standalone:
            config.merge(full)
        config.dumpToUri(uri)

        # Create Registry and populate tables
        registryClass.fromConfig(config, create=createRegistry, butlerRoot=root)
        return config

    def __init__(self, config=None, butler=None, collection=None, run=None, searchPaths=None):
        # save arguments for pickling
        self._args = (config, butler, collection, run, searchPaths)
        if butler is not None:
            if config is not None or searchPaths is not None:
                raise TypeError("Cannot pass config or searchPaths arguments with butler argument.")
            self.registry = butler.registry
            self.datastore = butler.datastore
            self.storageClasses = butler.storageClasses
            self.composites = butler.composites
            self.config = butler.config
        else:
            # save arguments for pickling
            self.config = ButlerConfig(config, searchPaths=searchPaths)
            if "root" in self.config:
                butlerRoot = self.config["root"]
            else:
                butlerRoot = self.config.configDir
            self.registry = Registry.fromConfig(self.config, butlerRoot=butlerRoot)
            self.datastore = Datastore.fromConfig(self.config, self.registry, butlerRoot=butlerRoot)
            self.storageClasses = StorageClassFactory()
            self.storageClasses.addFromConfig(self.config)
            self.composites = CompositesMap(self.config, universe=self.registry.dimensions)
        if run is None:
            runCollection = self.config.get("run", None)
            self.run = None
        else:
            if isinstance(run, Run):
                self.run = run
                runCollection = self.run.collection
            else:
                runCollection = run
                self.run = None
            # if run *arg* is not None and collection arg is, use run for
            # collection.
            if collection is None:
                collection = runCollection
        del run  # it's a logic bug if we try to use this variable below
        if collection is None:  # didn't get a collection from collection or run *args*
            collection = self.config.get("collection", None)
            if collection is None:  # didn't get a collection from config["collection"]
                collection = runCollection    # get collection from run found in config
        if collection is None:
            raise ValueError("No run or collection provided.")
        if runCollection is not None and collection != runCollection:
            raise ValueError(
                "Run ({}) and collection ({}) are inconsistent.".format(runCollection, collection)
            )
        self.collection = collection
        if runCollection is not None and self.run is None:
            self.run = self.registry.getRun(collection=runCollection)
            if self.run is None:
                self.run = self.registry.makeRun(runCollection)

    def __reduce__(self):
        """Support pickling.
        """
        return (Butler, self._args)

    def __str__(self):
        return "Butler(collection='{}', datastore='{}', registry='{}')".format(
            self.collection, self.datastore, self.registry)

    @contextlib.contextmanager
    def transaction(self):
        """Context manager supporting `Butler` transactions.

        Transactions can be nested.
        """
        with self.registry.transaction():
            with self.datastore.transaction():
                yield

    def _standardizeArgs(self, datasetRefOrType, dataId=None, **kwds):
        """Standardize the arguments passed to several Butler APIs.

        Parameters
        ----------
        datasetRefOrType : `DatasetRef`, `DatasetType`, or `str`
            When `DatasetRef` the `dataId` should be `None`.
            Otherwise the `DatasetType` or name thereof.
        dataId : `dict` or `DataId`
            A `dict` of `Dimension` link name, value pairs that label the
            `DatasetRef` within a Collection. When `None`, a `DatasetRef`
            should be provided as the second argument.
        kwds
            Additional keyword arguments used to augment or construct a
            `DataId`.  See `DataId` parameters.

        Returns
        -------
        datasetType : `DatasetType`
            A `DatasetType` instance extracted from ``datasetRefOrType``.
        dataId : `dict` or `DataId`, optional
            Argument that can be used (along with ``kwds``) to construct a
            `DataId`.

        Notes
        -----
        Butler APIs that conceptually need a DatasetRef also allow passing a
        `DatasetType` (or the name of one) and a `DataId` (or a dict and
        keyword arguments that can be used to construct one) separately. This
        method accepts those arguments and always returns a true `DatasetType`
        and a `DataId` or `dict`.

        Standardization of `dict` vs `DataId` is best handled by passing the
        returned ``dataId`` (and ``kwds``) to `Registry` APIs, which are
        generally similarly flexible.
        """
        if isinstance(datasetRefOrType, DatasetRef):
            if dataId is not None or kwds:
                raise ValueError("DatasetRef given, cannot use dataId as well")
            datasetType = datasetRefOrType.datasetType
            dataId = datasetRefOrType.dataId
        else:
            # Don't check whether DataId is provided, because Registry APIs
            # can usually construct a better error message when it wasn't.
            if isinstance(datasetRefOrType, DatasetType):
                datasetType = datasetRefOrType
            else:
                datasetType = self.registry.getDatasetType(datasetRefOrType)
        return datasetType, dataId

    @transactional
    def put(self, obj, datasetRefOrType, dataId=None, producer=None, **kwds):
        """Store and register a dataset.

        Parameters
        ----------
        obj : `object`
            The dataset.
        datasetRefOrType : `DatasetRef`, `DatasetType`, or `str`
            When `DatasetRef` is provided, ``dataId`` should be `None`.
            Otherwise the `DatasetType` or name thereof.
        dataId : `dict` or `DataId`
            A `dict` of `Dimension` link name, value pairs that label the
            `DatasetRef` within a Collection. When `None`, a `DatasetRef`
            should be provided as the second argument.
        producer : `Quantum`, optional
            The producer.
        kwds
            Additional keyword arguments used to augment or construct a
            `DataId`.  See `DataId` parameters.

        Returns
        -------
        ref : `DatasetRef`
            A reference to the stored dataset, updated with the correct id if
            given.

        Raises
        ------
        TypeError
            Raised if the butler was not constructed with a Run, and is hence
            read-only.
        """
        log.debug("Butler put: %s, dataId=%s, producer=%s", datasetRefOrType, dataId, producer)
        if self.run is None:
            raise TypeError("Butler is read-only.")
        datasetType, dataId = self._standardizeArgs(datasetRefOrType, dataId, **kwds)
        if isinstance(datasetRefOrType, DatasetRef) and datasetRefOrType.id is not None:
            raise ValueError("DatasetRef must not be in registry, must have None id")

        isVirtualComposite = self.composites.shouldBeDisassembled(datasetType)

        # Add Registry Dataset entry.  If not a virtual composite, add
        # and attach components at the same time.
        ref = self.registry.addDataset(datasetType, dataId, run=self.run, producer=producer,
                                       recursive=not isVirtualComposite, **kwds)

        # Check to see if this datasetType requires disassembly
        if isVirtualComposite:
            components = datasetType.storageClass.assembler().disassemble(obj)
            for component, info in components.items():
                compTypeName = datasetType.componentTypeName(component)
                compRef = self.put(info.component, compTypeName, dataId, producer)
                self.registry.attachComponent(component, ref, compRef)
        else:
            # This is an entity without a disassembler.
            self.datastore.put(obj, ref)

        return ref

    def getDirect(self, ref, parameters=None):
        """Retrieve a stored dataset.

        Unlike `Butler.get`, this method allows datasets outside the Butler's
        collection to be read as long as the `DatasetRef` that identifies them
        can be obtained separately.

        Parameters
        ----------
        ref : `DatasetRef`
            Reference to an already stored dataset.
        parameters : `dict`
            Additional StorageClass-defined options to control reading,
            typically used to efficiently read only a subset of the dataset.

        Returns
        -------
        obj : `object`
            The dataset.
        """
        # if the ref exists in the store we return it directly
        if self.datastore.exists(ref):
            return self.datastore.get(ref, parameters=parameters)
        elif ref.isComposite():
            # Check that we haven't got any unknown parameters
            ref.datasetType.storageClass.validateParameters(parameters)
            # Reconstruct the composite
            usedParams = set()
            components = {}
            for compName, compRef in ref.components.items():
                # make a dictionary of parameters containing only the subset
                # supported by the StorageClass of the components
                compParams = compRef.datasetType.storageClass.filterParameters(parameters)
                usedParams.update(set(compParams))
                components[compName] = self.datastore.get(compRef, parameters=compParams)

            # Any unused parameters will have to be passed to the assembler
            if parameters:
                unusedParams = {k: v for k, v in parameters.items() if k not in usedParams}
            else:
                unusedParams = {}

            # Assemble the components
            inMemoryDataset = ref.datasetType.storageClass.assembler().assemble(components)
            return ref.datasetType.storageClass.assembler().handleParameters(inMemoryDataset,
                                                                             parameters=unusedParams)
        else:
            # single entity in datastore
            raise FileNotFoundError("Unable to locate ref {} in datastore {}".format(ref.id,
                                                                                     self.datastore.name))

    def get(self, datasetRefOrType, dataId=None, parameters=None, **kwds):
        """Retrieve a stored dataset.

        Parameters
        ----------
        datasetRefOrType : `DatasetRef`, `DatasetType`, or `str`
            When `DatasetRef` the `dataId` should be `None`.
            Otherwise the `DatasetType` or name thereof.
        dataId : `dict` or `DataId`
            A `dict` of `Dimension` link name, value pairs that label the
            `DatasetRef` within a Collection. When `None`, a `DatasetRef`
            should be provided as the first argument.
        parameters : `dict`
            Additional StorageClass-defined options to control reading,
            typically used to efficiently read only a subset of the dataset.
        kwds
            Additional keyword arguments used to augment or construct a
            `DataId`.  See `DataId` parameters.

        Returns
        -------
        obj : `object`
            The dataset.
        """
        log.debug("Butler get: %s, dataId=%s, parameters=%s", datasetRefOrType, dataId, parameters)
        datasetType, dataId = self._standardizeArgs(datasetRefOrType, dataId, **kwds)
        if isinstance(datasetRefOrType, DatasetRef):
            idNumber = datasetRefOrType.id
        else:
            idNumber = None
        # Always lookup the DatasetRef, even if one is given, to ensure it is
        # present in the current collection.
        ref = self.registry.find(self.collection, datasetType, dataId, **kwds)
        if ref is None:
            raise LookupError("Dataset {} with data ID {} could not be found in {}".format(
                              datasetType.name, dataId, self.collection))
        if idNumber is not None and idNumber != ref.id:
            raise ValueError("DatasetRef.id does not match id in registry")
        return self.getDirect(ref, parameters=parameters)

    def getUri(self, datasetRefOrType, dataId=None, predict=False, **kwds):
        """Return the URI to the Dataset.

        Parameters
        ----------
        datasetRefOrType : `DatasetRef`, `DatasetType`, or `str`
            When `DatasetRef` the `dataId` should be `None`.
            Otherwise the `DatasetType` or name thereof.
        dataId : `dict` or `DataId`
            A `dict` of `Dimension` link name, value pairs that label the
            `DatasetRef` within a Collection. When `None`, a `DatasetRef`
            should be provided as the first argument.
        predict : `bool`
            If `True`, allow URIs to be returned of datasets that have not
            been written.
        kwds
            Additional keyword arguments used to augment or construct a
            `DataId`.  See `DataId` parameters.

        Returns
        -------
        uri : `str`
            URI string pointing to the Dataset within the datastore. If the
            Dataset does not exist in the datastore, and if ``predict`` is
            `True`, the URI will be a prediction and will include a URI
            fragment "#predicted".
            If the datastore does not have entities that relate well
            to the concept of a URI the returned URI string will be
            descriptive. The returned URI is not guaranteed to be obtainable.

        Raises
        ------
        FileNotFoundError
            A URI has been requested for a dataset that does not exist and
            guessing is not allowed.
        """
        datasetType, dataId = self._standardizeArgs(datasetRefOrType, dataId, **kwds)
        dataId = DataId(dataId, dimensions=datasetType.dimensions, universe=self.registry.dimensions, **kwds)
        ref = self.registry.find(self.collection, datasetType, dataId)
        if ref is None:
            if predict:
                if self.run is None:
                    raise ValueError("Cannot predict location from read-only Butler.")
                ref = DatasetRef(datasetType, dataId, run=self.run)
            else:
                raise FileNotFoundError(f"Dataset {datasetType} {dataId} does not exist in Registry.")
        return self.datastore.getUri(ref, predict)

    def datasetExists(self, datasetRefOrType, dataId=None, **kwds):
        """Return True if the Dataset is actually present in the Datastore.

        Parameters
        ----------
        datasetRefOrType : `DatasetRef`, `DatasetType`, or `str`
            When `DatasetRef` the `dataId` should be `None`.
            Otherwise the `DatasetType` or name thereof.
        dataId : `dict` or `DataId`
            A `dict` of `Dimension` link name, value pairs that label the
            `DatasetRef` within a Collection. When `None`, a `DatasetRef`
            should be provided as the first argument.
        kwds
            Additional keyword arguments used to augment or construct a
            `DataId`.  See `DataId` parameters.

        Raises
        ------
        LookupError
            Raised if the Dataset is not even present in the Registry.
        """
        datasetType, dataId = self._standardizeArgs(datasetRefOrType, dataId, **kwds)
        ref = self.registry.find(self.collection, datasetType, dataId, **kwds)
        if ref is None:
            raise LookupError(
                "{} with {} not found in collection {}".format(datasetType, dataId, self.collection)
            )
        return self.datastore.exists(ref)

    def remove(self, datasetRefOrType, dataId=None, *, delete=True, remember=True, **kwds):
        """Remove a dataset from the collection and possibly the repository.

        The identified dataset is always at least removed from the Butler's
        collection.  By default it is also deleted from the Datastore (e.g.
        files are actually deleted), but the dataset is "remembered" by
        retaining its row in the dataset and provenance tables in the registry.

        If the dataset is a composite, all components will also be removed.

        Parameters
        ----------
        datasetRefOrType : `DatasetRef`, `DatasetType`, or `str`
            When `DatasetRef` the `dataId` should be `None`.
            Otherwise the `DatasetType` or name thereof.
        dataId : `dict` or `DataId`
            A `dict` of `Dimension` link name, value pairs that label the
            `DatasetRef` within a Collection. When `None`, a `DatasetRef`
            should be provided as the first argument.
        delete : `bool`
            If `True` (default) actually delete the dataset from the
            Datastore (i.e. actually remove files).
        remember : `bool`
            If `True` (default), retain dataset and provenance records in
            the `Registry` for this dataset.
        kwds
            Additional keyword arguments used to augment or construct a
            `DataId`.  See `DataId` parameters.

        Raises
        ------
        ValueError
            Raised if ``delete`` and ``remember`` are both `False`; a dataset
            cannot remain in a `Datastore` if all of its `Registry` entries are
            removed.
        OrphanedRecordError
            Raised if ``remember`` is `False` but the dataset is still present
            in a `Datastore` not recognized by this `Butler` client.
        """
        datasetType, dataId = self._standardizeArgs(datasetRefOrType, dataId, **kwds)
        ref = self.registry.find(self.collection, datasetType, dataId, **kwds)
        if delete:
            for r in itertools.chain([ref], ref.components.values()):
                # If dataset is a composite, we don't know whether it's the
                # parent or the components that actually need to be removed,
                # so try them all and swallow errors.
                try:
                    self.datastore.remove(r)
                except FileNotFoundError:
                    pass
        elif not remember:
            raise ValueError("Cannot retain dataset in Datastore without keeping Registry dataset record.")
        if remember:
            self.registry.disassociate(self.collection, [ref])
        else:
            # This also implicitly disassociates.
            self.registry.removeDataset(ref)

    @transactional
    def ingest(self, path, datasetRefOrType, dataId=None, *, formatter=None, transfer=None, **kwds):
        """Store and register a dataset that already exists on disk.

        Parameters
        ----------
        path : `str`
            Path to the file containing the dataset.
        datasetRefOrType : `DatasetRef`, `DatasetType`, or `str`
            When `DatasetRef` is provided, ``dataId`` should be `None`.
            Otherwise the `DatasetType` or name thereof.
        dataId : `dict` or `DataId`
            A `dict` of `Dimension` link name, value pairs that label the
            `DatasetRef` within a Collection. When `None`, a `DatasetRef`
            should be provided as the second argument.
        formatter : `Formatter` (optional)
            Formatter that should be used to retreive the Dataset.  If not
            provided, the formatter will be constructed according to
            Datastore configuration.
        transfer : str (optional)
            If not None, must be one of 'move', 'copy', 'hardlink', or
            'symlink' indicating how to transfer the file.
        kwds
            Additional keyword arguments used to augment or construct a
            `DataId`.  See `DataId` parameters.

        Returns
        -------
        ref : `DatasetRef`
            A reference to the stored dataset, updated with the correct id if
            given.

        Raises
        ------
        TypeError
            Raised if the butler was not constructed with a Run, and is hence
            read-only.
        NotImplementedError
            Raised if the `Datastore` does not support the given transfer mode.
        """
        if self.run is None:
            raise TypeError("Butler is read-only.")
        datasetType, dataId = self._standardizeArgs(datasetRefOrType, dataId, **kwds)
        ref = self.registry.addDataset(datasetType, dataId, run=self.run, recursive=True, **kwds)
        self.datastore.ingest(path, ref, transfer=transfer, formatter=formatter)
        return ref

    def validateConfiguration(self, logFailures=False, datasetTypeNames=None, ignore=None):
        """Validate butler configuration.

        Checks that each `DatasetType` can be stored in the `Datastore`.

        Parameters
        ----------
        logFailures : `bool`, optional
            If `True`, output a log message for every validation error
            detected.
        datasetTypeNames : iterable of `str`, optional
            The `DatasetType` names that should be checked.  This allows
            only a subset to be selected.
        ignore : iterable of `str`, optional
            Names of DatasetTypes to skip over.  This can be used to skip
            known problems. If a named `DatasetType` corresponds to a
            composite, all component of that `DatasetType` will also be
            ignored.

        Raises
        ------
        ButlerValidationError
            Raised if there is some inconsistency with how this Butler
            is configured.
        """
        if datasetTypeNames:
            entities = [self.registry.getDatasetType(name) for name in datasetTypeNames]
        else:
            entities = list(self.registry.getAllDatasetTypes())

        # filter out anything from the ignore list
        if ignore:
            ignore = set(ignore)
            entities = [e for e in entities if e.name not in ignore and e.nameAndComponent()[0] not in ignore]
        else:
            ignore = set()

        # Find all the registered instruments
        instruments = set()
        if not self.registry.limited:
            instrumentEntries = self.registry.findDimensionEntries("instrument")
            instruments = {e["instrument"] for e in instrumentEntries}

        # For each datasetType that has an instrument dimension, create
        # a DatasetRef for each defined instrument
        datasetRefs = []

        for datasetType in entities:
            if "instrument" in datasetType.dimensions:
                for instrument in instruments:
                    datasetRef = DatasetRef(datasetType, {"instrument": instrument})
                    datasetRefs.append(datasetRef)

        entities.extend(datasetRefs)

        datastoreErrorStr = None
        try:
            self.datastore.validateConfiguration(entities, logFailures=logFailures)
        except ValidationError as e:
            datastoreErrorStr = str(e)

        # Also check that the LookupKeys used by the datastores match
        # registry and storage class definitions
        keys = self.datastore.getLookupKeys()

        failedNames = set()
        failedDataId = set()
        for key in keys:
            datasetType = None
            if key.name is not None:
                if key.name in ignore:
                    continue

                # skip if specific datasetType names were requested and this
                # name does not match
                if datasetTypeNames and key.name not in datasetTypeNames:
                    continue

                # See if it is a StorageClass or a DatasetType
                if key.name in self.storageClasses:
                    pass
                else:
                    try:
                        self.registry.getDatasetType(key.name)
                    except KeyError:
                        if logFailures:
                            log.fatal("Key '%s' does not correspond to a DatasetType or StorageClass", key)
                        failedNames.add(key)
            else:
                # Dimensions are checked for consistency when the Butler
                # is created and rendezvoused with a universe.
                pass

            # Check that the instrument is a valid instrument
            # Currently only support instrument so check for that
            if key.dataId:
                dataIdKeys = set(key.dataId)
                if set(["instrument"]) != dataIdKeys:
                    if logFailures:
                        log.fatal("Key '%s' has unsupported DataId override", key)
                    failedDataId.add(key)
                elif key.dataId["instrument"] not in instruments:
                    if logFailures:
                        log.fatal("Key '%s' has unknown instrument", key)
                    failedDataId.add(key)

        messages = []

        if datastoreErrorStr:
            messages.append(datastoreErrorStr)

        for failed, msg in ((failedNames, "Keys without corresponding DatasetType or StorageClass entry: "),
                            (failedDataId, "Keys with bad DataId entries: ")):
            if failed:
                msg += ", ".join(str(k) for k in failed)
                messages.append(msg)

        if messages:
            raise ValidationError(";\n".join(messages))<|MERGE_RESOLUTION|>--- conflicted
+++ resolved
@@ -180,19 +180,6 @@
         if isinstance(config, (ButlerConfig, ConfigSubset)):
             raise ValueError("makeRepo must be passed a regular Config without defaults applied.")
 
-<<<<<<< HEAD
-        uri = ButlerURI(root)
-        if uri.scheme == 'file':
-            if not os.path.isdir(uri.ospath):
-                safeMakeDir(uri.ospath)
-        elif uri.scheme == 's3':
-            s3 = boto3.resource('s3')
-            # implies bucket exists, if not another level of checks
-            bucket = s3.Bucket(uri.netloc)
-            bucket.put_object(Bucket=uri.netloc, Key=uri.relativeToNetloc)
-        else:
-            raise ValueError(f'Unrecognized scheme: {uri.scheme}')
-=======
         # for "file" schemes we are assuming POSIX semantics for paths, for
         # schemeless URIs we are assuming os.path semantics.
         uri = ButlerURI(root)
@@ -206,7 +193,6 @@
             bucket.put_object(Bucket=uri.netloc, Key=uri.relativeToPathRoot)
         else:
             raise ValueError(f"Unrecognized scheme: {uri.scheme}")
->>>>>>> 0be5af43
         config = Config(config)
 
         # If we are creating a new repo from scratch with relative roots,
