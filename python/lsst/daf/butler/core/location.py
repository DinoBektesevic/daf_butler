# This file is part of daf_butler.
#
# Developed for the LSST Data Management System.
# This product includes software developed by the LSST Project
# (http://www.lsst.org).
# See the COPYRIGHT file at the top-level directory of this distribution
# for details of code ownership.
#
# This program is free software: you can redistribute it and/or modify
# it under the terms of the GNU General Public License as published by
# the Free Software Foundation, either version 3 of the License, or
# (at your option) any later version.
#
# This program is distributed in the hope that it will be useful,
# but WITHOUT ANY WARRANTY; without even the implied warranty of
# MERCHANTABILITY or FITNESS FOR A PARTICULAR PURPOSE.  See the
# GNU General Public License for more details.
#
# You should have received a copy of the GNU General Public License
# along with this program.  If not, see <http://www.gnu.org/licenses/>.

__all__ = ("Location", "LocationFactory", "ButlerURI")

import os
import os.path
import urllib
import posixpath
from pathlib import Path, PurePath, PurePosixPath
import copy

# Determine if the path separator for the OS looks like POSIX
IS_POSIX = os.sep == posixpath.sep

# Root path for this operating system
OS_ROOT_PATH = Path().resolve().root


def os2posix(ospath):
    """Convert a local path description to a POSIX path description.

    Parameters
    ----------
    path : `str`
        Path using the local path separator.

    Returns
    -------
    posix : `str`
        Path using POSIX path separator
    """
    if IS_POSIX:
        return ospath

    posix = PurePath(ospath).as_posix()

    # PurePath strips trailing "/" from paths such that you can no
    # longer tell if a path is meant to be referring to a directory
    # Try to fix this.
    if ospath.endswith(os.sep) and not posix.endswith(posixpath.sep):
        posix += posixpath.sep

    return posix


def posix2os(posix):
    """Convert a POSIX path description to a local path description.

    Parameters
    ----------
    posix : `str`
        Path using the POSIX path separator.

    Returns
    -------
    ospath : `str`
        Path using OS path separator
    """
    if IS_POSIX:
        return posix

    posixPath = PurePosixPath(posix)
    paths = list(posixPath.parts)

    # Have to convert the root directory after splitting
    if paths[0] == posixPath.root:
        paths[0] = OS_ROOT_PATH

    # Trailing "/" is stripped so we need to add back an empty path
    # for consistency
    if posix.endswith(posixpath.sep):
        paths.append("")

    return os.path.join(*paths)


class ButlerURI:
    """Convenience wrapper around URI parsers.

    Provides access to URI components and can convert file
    paths into absolute path URIs. Scheme-less URIs are treated as if
    they are local file system paths and are converted to absolute URIs.

    Parameters
    ----------
    uri : `str` or `urllib.parse.ParseResult`
        URI in string form.  Can be scheme-less if referring to a local
        filesystem path.
    root : `str`, optional
        When fixing up a relative path in a ``file`` scheme or if scheme-less,
        use this as the root. Must be absolute.  If `None` the current
        working directory will be used.
    forceAbsolute : `bool`, optional
        If `True`, scheme-less relative URI will be converted to an absolute
        path using a ``file`` scheme. If `False` scheme-less URI will remain
        scheme-less and will not be updated to ``file`` or absolute path.
    """

    def __init__(self, uri, root=None, forceAbsolute=True):
        if isinstance(uri, str):
            parsed = urllib.parse.urlparse(uri)
        elif isinstance(uri, urllib.parse.ParseResult):
            parsed = copy.copy(uri)
        else:
            raise ValueError("Supplied URI must be either string or ParseResult")

        parsed = self._fixupFileUri(parsed, root=root, forceAbsolute=forceAbsolute)
        self._uri = parsed

    @property
    def scheme(self):
        """The URI scheme (``://`` is not part of the scheme)."""
        return self._uri.scheme

    @property
    def netloc(self):
        """The URI network location."""
        return self._uri.netloc

    @property
    def path(self):
        """The path component of the URI."""
        return self._uri.path

    @property
    def ospath(self):
        """Path component of the URI localized to current OS."""
<<<<<<< HEAD
        return posix2os(self._uri.path)

    @property
    def relativeToNetloc(self):
        """Returns path relative to network location.

        Effectively, this is the path property with posix separator stipped
        from the left hand side of the path.
        """
        return self._uri.path.lstrip('/')
=======
        if self.scheme == 's3':
            raise AttributeError('S3 URIs have no OS path.')
        return posix2os(self._uri.path)

    @property
    def relativeToPathRoot(self):
        """Returns path relative to network location.

        Effectively, this is the path property with posix separator stripped
        from the left hand side of the path.
        """
        if not self.scheme:
            p = PurePath(self.path)
        else:
            p = PurePosixPath(self.path)
        return str(p.relative_to(p.root))
>>>>>>> 0be5af43

    @property
    def fragment(self):
        """The fragment component of the URI."""
        return self._uri.fragment

    @property
    def params(self):
        """Any parameters included in the URI."""
        return self._uri.params

    @property
    def query(self):
        """Any query strings included in the URI."""
        return self._uri.query

    def geturl(self):
        """Return the URI in string form.

        Returns
        -------
        url : `str`
            String form of URI.
        """
        return self._uri.geturl()

    def replace(self, **kwargs):
        """Replace components in a URI with new values and return a new
        instance.

        Returns
        -------
        new : `ButlerURI`
            New `ButlerURI` object with updated values.
        """
        return self.__class__(self._uri._replace(**kwargs))

    def updateFile(self, newfile):
        """Update in place the final component of the path with the supplied
        file name.

        Parameters
        ----------
        newfile : `str`
            File name with no path component.

        Notes
        -----
        Updates the URI in place.
        """
        if self.scheme:
            # POSIX
            pathclass = posixpath
        else:
            pathclass = os.path

        dir, _ = pathclass.split(self.path)
        newpath = pathclass.join(dir, newfile)

        self._uri = self._uri._replace(path=newpath)

    def __str__(self):
        return self.geturl()

    @staticmethod
    def _fixupFileUri(parsed, root=None, forceAbsolute=False):
        """Fix up relative paths in file URI instances.

        Parameters
        ----------
        parsed : `~urllib.parse.ParseResult`
            The result from parsing a URI using `urllib.parse`.
        root : `str`, optional
            Path to use as root when converting relative to absolute.
            If `None`, it will be the current working directory. This
            is a local file system path, not a URI.
        forceAbsolute : `bool`
            If `True`, scheme-less relative URI will be converted to an
            absolute path using a ``file`` scheme. If `False` scheme-less URI
            will remain scheme-less and will not be updated to ``file`` or
            absolute path. URIs with a defined scheme will not be affected
            by this parameter.

        Returns
        -------
        modified : `~urllib.parse.ParseResult`
            Update result if a file URI is being handled.

        Notes
        -----
        Relative paths are explicitly not supported by RFC8089 but `urllib`
        does accept URIs of the form ``file:relative/path.ext``. They need
        to be turned into absolute paths before they can be used.  This is
        always done regardless of the ``forceAbsolute`` parameter.

        Scheme-less paths are normalized.
        """
        if not parsed.scheme or parsed.scheme == "file":

            # Replacement values for the URI
            replacements = {}

            if root is None:
                root = os.path.abspath(os.path.curdir)

            if not parsed.scheme:
                # if there was no scheme this is a local OS file path
                # which can support tilde expansion.
                expandedPath = os.path.expanduser(parsed.path)

                # Ensure that this is a file URI if it is already absolute
                if os.path.isabs(expandedPath):
                    replacements["scheme"] = "file"
                    replacements["path"] = os2posix(os.path.normpath(expandedPath))
                elif forceAbsolute:
                    # This can stay in OS path form, do not change to file
                    # scheme. Why? If we know we are relative to current dir,
                    # why not be explicit about it?
                    replacements["path"] = os2posix(os.path.normpath(os.path.join(root, expandedPath)))
                    replacements["scheme"] = 'file'
                    replacements["netloc"] = 'localhost'
                else:
                    # No change needed for relative local path staying relative
                    # except normalization
                    replacements["path"] = os.path.normpath(expandedPath)

                # normpath strips trailing "/" which makes it hard to keep
                # track of directory vs file when calling replaceFile
                # put it back.
                if "scheme" in replacements:
                    sep = posixpath.sep
                else:
                    sep = os.sep

                if expandedPath.endswith(os.sep) and not replacements["path"].endswith(sep):
                    replacements["path"] += sep

                if (
                        'netloc' not in replacements and
                        not parsed.netloc and
                        'scheme' in replacements or parsed.scheme
                ):
                    replacements['netloc'] = 'localhost'

            elif parsed.scheme == "file":
                # file URI implies POSIX path separators so split as POSIX,
                # then join as os, and convert to abspath. Do not handle
                # home directories since "file" scheme is explicitly documented
                # to not do tilde expansion.

                if 'netloc' not in replacements and not parsed.netloc:
                    replacements['netloc'] = 'localhost'

                if posixpath.isabs(parsed.path):
                    # Adding localhost as netloc for uniformity is the only
                    # change required. ParseResult is a NamedTuple so _replace
                    # is standard API
                    parsed = parsed._replace(**replacements)
                    return copy.copy(parsed)

                replacements["path"] = posixpath.normpath(posixpath.join(os2posix(root), parsed.path))

                # normpath strips trailing "/" so put it back if necessary
                if parsed.path.endswith(posixpath.sep) and not replacements["path"].endswith(posixpath.sep):
                    replacements["path"] += posixpath.sep

                if 'netloc' not in replacements:
                    replacements['netloc'] = 'localhost'

            else:
                raise RuntimeError("Unexpectedly got confused by URI scheme")

            # ParseResult is a NamedTuple so _replace is standard API
            parsed = parsed._replace(**replacements)

        return parsed


class Location:
    """Identifies a location within the `Datastore`.

    Parameters
    ----------
    datastoreRootUri : `ButlerURI` or `str`
        Base URI for this datastore, must include an absolute path.
    path : `str`
        Relative path within datastore.  Assumed to be using the local
        path separator if a ``file`` scheme is being used for the URI,
        else a POSIX separator.
    """

    __slots__ = ("_datastoreRootUri", "_path")

    def __init__(self, datastoreRootUri, path):
        if isinstance(datastoreRootUri, str):
            datastoreRootUri = ButlerURI(datastoreRootUri)
        elif not isinstance(datastoreRootUri, ButlerURI):
            raise ValueError("Datastore root must be a ButlerURI instance")

        if not posixpath.isabs(datastoreRootUri.path):
            raise ValueError(f"Supplied URI must be an absolute path (given {datastoreRootUri}).")

        self._datastoreRootUri = datastoreRootUri

        if self._datastoreRootUri.scheme == "file":
            pathModule = os.path
        else:
            pathModule = posixpath

        if pathModule.isabs(path):
            raise ValueError("Path within datastore must be relative not absolute")

        self._path = path

    def __str__(self):
        return self.uri

    def __repr__(self):
        uri = self._datastoreRootUri.geturl()
        path = self._path
        return f"{self.__class__.__name__}({uri!r}, {path!r})"

    @property
    def uri(self):
        """URI string corresponding to fully-specified location in datastore.
        """
        uriPath = os2posix(self.path)
        return self._datastoreRootUri.replace(path=uriPath).geturl()

    @property
    def path(self):
        """Path corresponding to location.

        This path includes the root of the `Datastore`, but does not include
        non-path components of the root URI.  If a file URI scheme is being
        used the path will be returned with the local OS path separator.
        """
        if not self._datastoreRootUri.scheme:
            # Entirely local file system
            return os.path.normpath(os.path.join(self._datastoreRootUri.path, self.pathInStore))
        elif self._datastoreRootUri.scheme == "file":
            return os.path.normpath(os.path.join(posix2os(self._datastoreRootUri.path), self.pathInStore))
        else:
            return posixpath.join(self._datastoreRootUri.path, self.pathInStore)

    @property
    def pathInStore(self):
        """Path corresponding to location relative to `Datastore` root.

        Uses the same path separator as supplied to the object constructor.
        """
        return self._path

    @property
    def netloc(self):
        """The URI network location."""
        return self._datastoreRootUri.netloc

    @property
<<<<<<< HEAD
    def relativeToNetloc(self):
        """Returns the path component of the URI relative to the network
        location.

        Effectively, this is the path property with posix separator stipped
        from the left hand side of the path.
        """
        return self.path.lstrip('/')
=======
    def relativeToPathRoot(self):
        """Returns the path component of the URI relative to the network
        location.

        Effectively, this is the path property with POSIX separator stripped
        from the left hand side of the path.
        """
        if self._datastoreRootUri.scheme == 'file' or not self._datastoreRootUri.scheme:
            p = PurePath(os2posix(self.path))
        else:
            p = PurePosixPath(self.path)
        stripped = p.relative_to(p.root)
        return str(posix2os(stripped))
>>>>>>> 0be5af43

    def updateExtension(self, ext):
        """Update the file extension associated with this `Location`.

        Parameters
        ----------
        ext : `str`
            New extension. If an empty string is given any extension will
            be removed. If `None` is given there will be no change.
        """
        if ext is None:
            return

        path, _ = os.path.splitext(self.pathInStore)

        # Ensure that we have a leading "." on file extension (and we do not
        # try to modify the empty string)
        if ext and not ext.startswith("."):
            ext = "." + ext

        self._path = path + ext


class LocationFactory:
    """Factory for `Location` instances.

    The factory is constructed from the root location of the datastore.
    This location can be a path on the file system (absolute or relative)
    or as a URI.

    Parameters
    ----------
    datastoreRoot : `str`
        Root location of the `Datastore` either as a path in the local
        filesystem or as a URI.  File scheme URIs can be used. If a local
        filesystem path is used without URI scheme, it will be converted
        to an absolute path and any home directory indicators expanded.
        If a file scheme is used with a relative path, the path will
        be treated as a posixpath but then converted to an absolute path.
    """

    def __init__(self, datastoreRoot):
        self._datastoreRootUri = ButlerURI(datastoreRoot, forceAbsolute=True)

    def __str__(self):
        return f"{self.__class__.__name__}@{self._datastoreRootUri}"

    @property
    def netloc(self):
        """Returns the network location of root location of the `Datastore`."""
        return self._datastoreRootUri.netloc

    def fromPath(self, path):
        """Factory function to create a `Location` from a POSIX path.

        Parameters
        ----------
        path : `str`
            A standard POSIX path, relative to the `Datastore` root.

        Returns
        -------
        location : `Location`
            The equivalent `Location`.
        """
        if os.path.isabs(path):
            raise ValueError("LocationFactory path must be relative to datastore, not absolute.")
        return Location(self._datastoreRootUri, path)<|MERGE_RESOLUTION|>--- conflicted
+++ resolved
@@ -144,18 +144,6 @@
     @property
     def ospath(self):
         """Path component of the URI localized to current OS."""
-<<<<<<< HEAD
-        return posix2os(self._uri.path)
-
-    @property
-    def relativeToNetloc(self):
-        """Returns path relative to network location.
-
-        Effectively, this is the path property with posix separator stipped
-        from the left hand side of the path.
-        """
-        return self._uri.path.lstrip('/')
-=======
         if self.scheme == 's3':
             raise AttributeError('S3 URIs have no OS path.')
         return posix2os(self._uri.path)
@@ -172,7 +160,6 @@
         else:
             p = PurePosixPath(self.path)
         return str(p.relative_to(p.root))
->>>>>>> 0be5af43
 
     @property
     def fragment(self):
@@ -432,16 +419,6 @@
         return self._datastoreRootUri.netloc
 
     @property
-<<<<<<< HEAD
-    def relativeToNetloc(self):
-        """Returns the path component of the URI relative to the network
-        location.
-
-        Effectively, this is the path property with posix separator stipped
-        from the left hand side of the path.
-        """
-        return self.path.lstrip('/')
-=======
     def relativeToPathRoot(self):
         """Returns the path component of the URI relative to the network
         location.
@@ -455,7 +432,6 @@
             p = PurePosixPath(self.path)
         stripped = p.relative_to(p.root)
         return str(posix2os(stripped))
->>>>>>> 0be5af43
 
     def updateExtension(self, ext):
         """Update the file extension associated with this `Location`.
